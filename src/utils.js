--- conflicted
+++ resolved
@@ -31,11 +31,8 @@
 	gameObjArgToList: gameObjArgToList,
 	playersArgToList: playersArgToList,
 	pointOnPlat: pointOnPlat,
-<<<<<<< HEAD
-	prepConnect: prepConnect
-=======
-	typeGuard: typeGuard,
->>>>>>> cfbc99c4
+	prepConnect: prepConnect,
+	typeGuard: typeGuard
 };
 
 
@@ -460,7 +457,6 @@
 	return ret;
 }
 
-<<<<<<< HEAD
 /**
  * Sets up a connection for the client
  *
@@ -477,7 +473,7 @@
 	// client does not need/want target, only GSJS:
 	makeNonEnumerable(ret, 'target');
 	return ret;
-=======
+}
 
 /**
  * Recursively removes properties with "non JSON safe" values (`NaN`,
@@ -502,5 +498,4 @@
 		}
 	}
 	return obj;
->>>>>>> cfbc99c4
 }