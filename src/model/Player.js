--- conflicted
+++ resolved
@@ -14,11 +14,8 @@
 var util = require('util');
 var utils = require('utils');
 var lodash = require('lodash');
-<<<<<<< HEAD
 var orProxy = require('data/objrefProxy');
-=======
 var DummyError = require('errors').DummyError;
->>>>>>> b599c587
 
 
 util.inherits(Player, Bag);
@@ -525,7 +522,6 @@
 		msg.announcements = this.anncs;
 		this.anncs = [];
 	}
-	//console.log(msg);
 	if (!flushOnly || msg.changes || msg.announcements) {
 		msg = orProxy.refify(msg);
 		this.session.send(msg);
