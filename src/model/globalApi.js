--- conflicted
+++ resolved
@@ -15,12 +15,9 @@
 var Item = require('model/Item');
 var Bag = require('model/Bag');
 var Group = require('model/Group');
-<<<<<<< HEAD
-=======
 var config = require('config');
 var rpc = require('data/rpc');
 var sessionMgr = require('comm/sessionMgr');
->>>>>>> d25d2611
 var pers = require('data/pers');
 var orProxy = require('data/objrefProxy');
 var utils = require('utils');
