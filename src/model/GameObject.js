'use strict';

module.exports = GameObject;


var assert = require('assert');
var config = require('config');
var util = require('util');
var utils = require('utils');
var RC = require('data/RequestContext');


GameObject.prototype.TSID_INITIAL = 'G';

/**
 * Generic constructor for both instantiating an existing game object
 * (from JSON data), and creating a new object.
 *
 * @param {object} [data] initialization values (properties are
 *        shallow-copied into the game object)
 * @constructor
 * @mixes GameObjectApi
 */
function GameObject(data) {
	if (!data) data = {};
	// initialize TSID/class ID (use deprecated properties if necessary, and
	// keep them as non-enumerable so they are available, but not persisted)
	this.tsid = data.tsid || data.id || utils.makeTsid(this.TSID_INITIAL,
		config.getGsid());
	utils.addNonEnumerable(this, 'id', this.tsid);  // deprecated
	if (data.class_tsid || data.class_id) {
		this.class_tsid = data.class_tsid || data.class_id;
		utils.addNonEnumerable(this, 'class_id', this.class_tsid);  // deprecated
	}
	// add non-enumerable internal properties
	utils.addNonEnumerable(this, '__isGO', true);
	utils.addNonEnumerable(this, 'deleted', false);
	// copy supplied data
	var key;
	for (key in data) {
		this[key] = data[key];
	}
	if (!this.ts) {
		this.ts = new Date().getTime();
	}
	if (!this.gsTimers) this.gsTimers = {};
	if (!this.gsTimers.timer) this.gsTimers.timer = {};
	if (!this.gsTimers.interval) this.gsTimers.interval = {};
	utils.makeNonEnumerable(this, 'gsTimers');
}

utils.copyProps(require('model/GameObjectApi').prototype, GameObject.prototype);


/**
 * Creates a processed shallow copy of this game object's data,
 * prepared for serialization.
 *
 * The returned data only contains non-function-type direct ("own")
 * properties whose name does not start with a "!". Complex
 * `object`-type properties (specifically, references to other game
 * objects) are not handled separately here, i.e. the caller may need
 * to replace those with appropriate reference structures before actual
 * serialization (see {@link module:data/objrefProxy~refify|
 * objrefProxy.refify}).
 *
 * @returns {object} shallow copy of the game object, prepared for
 *          serialization
 */
GameObject.prototype.serialize = function serialize() {
	var ret = {};
	var keys = Object.keys(this);  // Object.keys only includes own properties
	for (var i = 0; i < keys.length; i++) {
		var k = keys[i];
		if (k[0] !== '!') {
			var val = this[k];
			if (typeof val !== 'function') {
				ret[k] = val;
			}
		}
	}
	// add timers&intervals (only if there are any)
	var timers;
	Object.keys(this.gsTimers).forEach(function iter(type) {
		for (var key in this.gsTimers[type]) {
			var entry = this.gsTimers[type][key];
			if (entry.options.internal) continue;  // internal timers are not persisted
			if (!timers) {
				timers = {};
			}
			if (!timers[type]) {
				timers[type] = {};
			}
			timers[type][key] = utils.shallowCopy(entry);
			delete timers[type][key].handle;  // no point persisting the handles
		}
	}, this);
	if (timers) ret.gsTimers = timers;
	return ret;
};


/**
 * @returns {string}
 */
GameObject.prototype.toString = function toString() {
	return '[' + this.constructor.name + '#' + this.tsid + ']';
};


/**
 * Schedules this object for deletion after the current request.
 */
GameObject.prototype.del = function del() {
	this.deleted = true;
};


/**
 * Helper function originally defined in <gsjs/common.js>. All the
 * functions there should really be added to all game object prototypes
 * in gsjsBridge (then this here wouldn't be necessary), but that would
 * require prefixing a zillion calls in GSJS code with 'this.'.
 * @private
 */
GameObject.prototype.getProp = function getProp(key) {
	return this[key];
};


/**
 * Helper function originally defined in <gsjs/common.js>. All the
 * functions there should really be added to all game object prototypes
 * in gsjsBridge (then this here wouldn't be necessary), but that would
 * require prefixing a zillion calls in GSJS code with 'this.'.
 * @private
 */
GameObject.prototype.setProp = function setProp(key, val) {
	this[key] = val;
};


/**
 * Helper function originally defined in <gsjs/common.js>. All the
 * functions there should really be added to all game object prototypes
 * in gsjsBridge (then this here wouldn't be necessary), but that would
 * require prefixing a zillion calls in GSJS code with 'this.'.
 * @private
 */
GameObject.prototype.setProps = function setProps(props) {
	for (var k in props) {
		this[k] = props[k];
	}
};


/**
 * Schedules a delayed method call via JS timer/interval on the
 * GameObject.
 *
 * @param {object} options parameter object for the call
 * @param {string} options.fname name of the function to call (must be
 *        a property of this game object)
 * @param {int} options.delay delay before, resp. interval between, the
 *        scheduled function call(s) (in ms)
 * @param {array} [options.args] arguments for the function call
 * @param {boolean} [options.interval] schedules an interval if `true`
 *        (`false`, i.e. one-off delayed call, by default)
 * @param {boolean} [options.multi] schedules a "multi" timer if `true`
 *        (allows scheduling multiple calls for the same method;
 *        `false` by default)
 * @param {boolean} [options.internal] schedules an "internal" timer if
 *        `true` (for internal use in the GS, not persistent; `false`
 *        by default)
 * @return {object} timeout handle as returned by {@link
 *         http://nodejs.org/api/timers.html#timers_settimeout_callback_delay_arg|setTimeout}
 */
GameObject.prototype.setGsTimer = function setGsTimer(options) {
	log.trace('%s.setGsTimer(%s)', this, util.inspect(options, {depth: 1}));
	var logtag = util.format('%s.%s', this, options.fname);
	var type = options.interval ? 'interval' : 'timer';
	assert(!(options.multi && options.interval), 'multi intervals not supported');
	assert(!(options.multi && options.internal), 'internal multi timers not supported');
	assert(typeof this[options.fname] === 'function', 'no such function: ' + logtag);
	if (!options.multi && this.gsTimerExists(options.fname, options.interval)) {
		log.trace('timer/interval already set: %s', logtag);
		return;
	}
	// create key to store timer information with (unique for multi timers)
	var key = options.fname;
	if (options.multi) {
		do {
			key = options.fname + '_' + new Date().getTime();
		}
		while (key in this.gsTimers[type]);
	}
	// schedule timer in a separate request context
	var handle = this.scheduleTimer(options, type, key, this);
	// store data for API functions and saving/restoring timers to/from persistence
	this.gsTimers[type][key] = {
		handle: handle,
		start: new Date().getTime(),
		options: options,
	};
	return handle;
};


/**
 * Helper function for {@link GameObject#setGsTimer|setGsTimer}.
 * Actually schedules the (timer driven) function call, wrapped in a
 * separate {@link RequestContext}.
 *
 * @param {object} options timer call options (see {@link
 *        GameObject#setGsTimer|setGsTimer} for details)
 * @param {string} type timer type (must be "timer" or "interval")
 * @param {string} key unique key for storing/persisting the timer data
 * @private
 */
GameObject.prototype.scheduleTimer = function scheduleTimer(options, type, key) {
	var self = this;
	var handle = (options.interval ? setInterval : setTimeout)(
		function execTimer() {
			var rc = new RC(options.fname, self);
			rc.run(
				function timerCall() {
					log.trace({options: options}, '%s call', type);
					if (!options.interval) {
						delete self.gsTimers[type][key];
					}
					else {
						// for intervals, set 'start' to time of last call (needed for resuming)
						self.gsTimers[type][key].start = new Date().getTime();
					}
					self.gsTimerExec.call(self, options);
				},
				function callback(e) {
					if (e) {
						log.error(e, 'error calling %s.%s via %s', self,
							options.fname, type);
					}
				}
			);
		}, options.delay
	);
	return handle;
};


/**
 * Actually performs a scheduled function call according to a
 * timer/interval options record.
 *
 * @param {object} options timer call options (see {@link
 *        GameObject#setGsTimer|setGsTimer} for details)
 * @private
 */
GameObject.prototype.gsTimerExec = function gsTimerExec(options) {
	this[options.fname].apply(this, options.args);
};


/**
 * Checks if a timer/interval is currently defined for a given method.
 *
 * @param {string} fname name of the method to check
 * @param {boolean} [interval] if `true`, checks if an interval call is
 *        defined for the given function (otherwise checks for a timer)
 * @returns {boolean} `true` if an interval/timer cal is scheduled
 */
GameObject.prototype.gsTimerExists = function gsTimerExists(fname, interval) {
	var list = interval ? this.gsTimers.interval : this.gsTimers.timer;
	return fname in list && 'handle' in list[fname];  // exists and not fired yet
};


/**
 * Suspends all currently active timers/intervals on the object.
 * This must be called before unloading an object.
 */
GameObject.prototype.suspendGsTimers = function suspendGsTimers() {
	Object.keys(this.gsTimers).forEach(function iter(type) {
		for (var key in this.gsTimers[type]) {
			var entry = this.gsTimers[type][key];
			if (entry.handle) {
				log.debug('suspending %s %s.%s', type, this, key);
				(type === 'timer' ? clearTimeout : clearInterval)(entry.handle);
				delete entry.handle;
			}
		}
	}, this);
};


/**
 * Resumes timers/intervals, catching up on missed calls (should be
 * called after loading the object from persistence).
 */
GameObject.prototype.resumeGsTimers = function resumeGsTimers() {
	var now = new Date().getTime();
	Object.keys(this.gsTimers).forEach(function iter(type) {
		for (var key in this.gsTimers[type]) {
			var entry = this.gsTimers[type][key];
			if (entry.handle) {
				// skip internal stuff that's already running (e.g. started in constructor)
				log.debug('%s %s.%s already running', type, this, key);
				continue;
			}
			log.debug('resuming %s %s.%s', type, this, key);
			var age = now - entry.start;
			if (type === 'timer') {
				// reschedule with adjusted delay
				entry.options.delay = Math.min(entry.options.delay - age, 1);
				this.setGsTimer(entry.options);
			}
			if (type === 'interval') {
				// perform catch-up calls
				var num = Math.floor(age / entry.options.delay);
				if (num > 0) {
					log.debug('interval catching up (%s call(s))', num);
					for (var i = 0; i < num && !this.deleted; i++) {
						this.gsTimerExec(entry.options, num);
					}
				}
				// if not deleted while catching up (e.g. trant death), actually resume interval
				if (!this.deleted) {
					// schedule next call with shortened interval
					var nextDelay = entry.options.delay - age % entry.options.delay;
					var nextOpts = utils.shallowCopy(entry.options);
					nextOpts.delay = nextDelay;
					nextOpts.interval = false;
					nextOpts.internal = true;
					this.setGsTimer(nextOpts);
					// schedule postponed start of the regular interval, inception-style
					var intStartOpts = {
						fname: 'setGsTimer',
						delay: nextDelay,
						args: [entry.options],
						internal: true,
					};
					this.setGsTimer(intStartOpts);
				}
			}
		}
	}, this);
};


/**
 * Cancels a scheduled timer call, resp. clears an interval call.
 *
 * @param {string} fname name of the method whose tiner/interval call
 *        should be canceled
 * @param {boolean} [interval] if `true`, cancels an interval call for
 *        the given function, otherwise a timer
 * @returns {boolean} `true` if a scheduled timer/interval was actually
 *          cancelled
 */
GameObject.prototype.cancelGsTimer = function cancelGsTimer(fname, interval) {
	var ret = false;
	var type = interval ? 'interval' : 'timer';
	var entry = this.gsTimers[type][fname];
	if (entry) {
		if (entry.handle) {
			(interval ? clearInterval : clearTimeout)(entry.handle);
			ret = true;
		}
		delete this.gsTimers[type][fname];
	}
	return ret;
};

<<<<<<< HEAD
GameObject.prototype.copyProps = function copyProps(from, skipList) {
	for (var key in from){
		var value = from[key];
		//Skip functions, as they're defined in Server/GSJS code and not to be persisted
		if(typeof value === 'function') continue;
		//Skip instance specific properties
		if(!from.hasOwnProperty(key)) continue;
		//Skip items specified to skip
		if(skipList && skipList.indexOf(key) !== -1) continue;
		//Directly copy primitive types
		if(!(value instanceof Object)){
			this[key] = value;
		}
		else{
			//Directly copy objref proxies without digging down
			if(value.__isORP || value.__isPP || value.__isRP) {
				this[key] = value;
			}
			//Recurse down for complex objects/arrays
			else{
				this[key] = value instanceof Array ? [] : {};
				//don't provide skiplist, only want to skip top level items
				this.copyProps(value, null);
			}
		}
	}
}
=======

/**
 * Checks if there are any pending timers calls/active interval calls
 * on this object.
 *
 * @returns {boolean} `true` if there are active timers/intervals
 */
GameObject.prototype.hasActiveGsTimers = function hasActiveGsTimers() {
	for (var type in this.gsTimers) {
		for (var key in this.gsTimers[type]) {
			if (this.gsTimers[type][key].handle) return true;
		}
	}
	return false;
};
>>>>>>> d25d2611
<|MERGE_RESOLUTION|>--- conflicted
+++ resolved
@@ -370,7 +370,6 @@
 	return ret;
 };
 
-<<<<<<< HEAD
 GameObject.prototype.copyProps = function copyProps(from, skipList) {
 	for (var key in from){
 		var value = from[key];
@@ -398,7 +397,6 @@
 		}
 	}
 }
-=======
 
 /**
  * Checks if there are any pending timers calls/active interval calls
@@ -413,5 +411,4 @@
 		}
 	}
 	return false;
-};
->>>>>>> d25d2611
+};