'use strict';

module.exports = Geo;


var pers = require('data/pers');
var rpc = require('data/rpc');
var util = require('util');
var utils = require('utils');
var GameObject = require('model/GameObject');
var Location = require('model/Location');


util.inherits(Geo, GameObject);
Geo.prototype.TSID_INITIAL = 'G';


/**
 * Generic constructor for both instantiating an existing geometry
 * object (from JSON data), and creating a new geo object. Calls
 * {@link Geo#prepConnects|prepConnects}.
 *
 * @param {object} [data] initialization data; **caution**, properties
 *        are shallow-copied and **will** be modified
 *
 * @constructor
 * @augments GameObject
 */
function Geo(data) {
	data = data || {};
	if (!data.tsid) data.tsid = rpc.makeLocalTsid(Geo.prototype.TSID_INITIAL);
	if (!data.layers) data.layers = {middleground: {}};
	Geo.super_.call(this, data);
	this.prepConnects();
}


/**
 * Creates a new `Geo` instance and adds it to persistence.
 *
 * @param {object} [data] geometry data properties
 * @returns {object} a `Geo` instance wrapped in a {@link
 * module:data/persProxy|persistence proxy}
 */
Geo.create = function create(data) {
	return pers.create(Geo, data);
};


/**
 * Converts geometry data `connect` objects in signposts and doors to
 * the format expected by GSJS and client (containing additional
 * properties not present in the persistent data). It is safe to call
 * this function multiple times (e.g. when the geometry has been
 * changed).
 */
Geo.prototype.prepConnects = function prepConnects() {
	if (this.layers && this.layers.middleground) {
		var mg = this.layers.middleground;
		var i, k;
		for (k in mg.signposts) {
			var signpost = mg.signposts[k];
			for (i in signpost.connects) {
				signpost.connects[i] = prepConnect(signpost.connects[i]);
				// remove links to unavailable locations:
				if (!pers.exists(signpost.connects[i].street_tsid)) {
					log.info('%s: removing unavailable signpost connect %s',
						this, signpost.connects[i].street_tsid);
					delete signpost.connects[i];
				}
			}
		}
		for (k in mg.doors) {
			var door = mg.doors[k];
			if(door.connect.target != null)
			{
				door.connect = prepConnect(door.connect);
				// remove links to unavailable locations:
				if (!pers.exists(door.connect.street_tsid)) {
					log.info('%s: removing unavailable door connect %s',
						this, door.connect.street_tsid);
					delete mg.doors[k];
				}
			}
		}
	}
};


function prepConnect(conn) {
	var ret = utils.shallowCopy(conn);
	if (conn.target) {
		ret.target = conn.target;  // may be non-enumerable (when prepConnect used more than once)
		ret.label = conn.target.label;
		ret.street_tsid = conn.target.tsid;
	}
	// client does not need/want target, only GSJS:
	utils.makeNonEnumerable(ret, 'target');
	return ret;
}


/**
 * Creates a processed shallow copy of this geometry object, prepared
 * for serialization. The `connect` objects in doors and signposts are
 * converted back to their "persistence form" here (cf. {@link
 * Geo|constructor}).
 *
 * @see {@link GameObject#serialize|GameObject.serialize}
 */
Geo.prototype.serialize = function serialize() {
	var ret = Geo.super_.prototype.serialize.call(this);
	if (ret.layers && ret.layers.middleground) {
		// make sure we're not modifying the actual object data (ret is just a
		// shallow copy so far)
		ret.layers = utils.shallowCopy(ret.layers);
		ret.layers.middleground = utils.shallowCopy(ret.layers.middleground);
		var mg = ret.layers.middleground;
		mg.signposts = utils.shallowCopy(mg.signposts);
		var i, k;
		for (k in mg.signposts) {
			mg.signposts[k] = utils.shallowCopy(mg.signposts[k]);
			var signpost = mg.signposts[k];
			var connects = signpost.connects;
			signpost.connects = {};
			for (i in connects) {
				signpost.connects[i] = revertConnect(connects[i]);
			}
		}
		mg.doors = utils.shallowCopy(mg.doors);
		for (k in mg.doors) {
			mg.doors[k] = utils.shallowCopy(mg.doors[k]);
			mg.doors[k].connect = revertConnect(mg.doors[k].connect);
		}
	}
	return ret;
};


function revertConnect(conn) {
	var ret = utils.shallowCopy(conn);
	delete ret.label;
	delete ret.street_tsid;
	ret.target = conn.target;  // was not copied by shallowCopy (non-enumerable)
	return ret;
}


/**
 * Creates a shallow data-only copy of the geometry to be made
 * available for the GSJS code as `location.clientGeometry`.
 *
 * @param {Location} loc location corresponding to this geometry object
 * @returns {object} shallow copy of the geometry data
 */
Geo.prototype.getClientGeo = function getClientGeo(loc) {
	var ret = utils.shallowCopy(this);
	// client expects location TSID and label here:
	ret.tsid = loc.tsid;
	ret.label = loc.label;
	return ret;
};


/**
 * Creates a small subset of the geometry data to be made available for
 * the GSJS code as `location.geo`.
 *
 * @returns {object} subset of the geometry data with just a few select
 *          properties
 */
Geo.prototype.getGeo = function getGeo() {
	var ret = {
		l: this.l,
		r: this.r,
		t: this.t,
		b: this.b,
		ground_y: this.ground_y,
		swf_file: this.swf_file,
		sources: this.sources,
	};
	if (this.layers && this.layers.middleground) {
		ret.signposts = this.layers.middleground.signposts;
		ret.doors = this.layers.middleground.doors;
	}
	return ret;
};


/**
 * Gets the TSID of the {@link Location} object for this `Geo`.
 *
 * @returns {string} TSID of the corresponding {@link Location} object
 */
Geo.prototype.getLocTsid = function getLocTsid() {
	return Location.prototype.TSID_INITIAL + this.tsid.slice(1);
};

<<<<<<< HEAD
Geo.prototype.copyGeometryData = function copyGeometryData(geometry){
	this.copyProps(geometry, ['tsid', 'id', 'label']);
}
=======

/**
 * Gets the closest platform point directly above or below the given
 * coordinates where a player can stand, resp. an item can be placed.
 *
 * @param {number} x x coordinate from which to search for a platform
 * @param {number} y y coordinate from which to search for a platform
 * @param {number} dir search direction (-1 means search below y, 1
 *        means above)
 * @param {boolean} [useItemPerm] if `true`, check item permeability of
 *        platforms (instead of player permeability)
 * @return {object} data structure containing the closest platform
 *         itself, and the point on it with the given x coordinate
 */
Geo.prototype.getClosestPlatPoint = function getClosestPlatPoint(x, y, dir,
	useItemPerm) {
	var closestPlat;
	var point;
	var dist = Number.MAX_VALUE;
	for (var k in this.layers.middleground.platform_lines) {
		var plat = this.layers.middleground.platform_lines[k];
		if (!useItemPerm && plat.platform_pc_perm === 1) continue;
		if (useItemPerm && plat.platform_item_perm === 1) continue;
		var p = utils.pointOnPlat(plat, x);
		if (p) {
			var d = Math.abs(p.y - y);
			if (d < dist && (dir < 0 ? p.y >= y : p.y <= y)) {
				closestPlat = plat;
				point = p;
				dist = d;
			}
		}
	}
	return {plat: closestPlat, point: point};
};


/**
 * Gets all hitboxes for this `Geo`'s middleground layer.
 *
 * @returns {array} a list of hitbox objects
 */
Geo.prototype.getHitBoxes = function getHitBoxes() {
	var ret = [];
	for (var j in this.layers.middleground.boxes) {
		ret.push(this.layers.middleground.boxes[j]);
	}
	return ret;
};
>>>>>>> d25d2611
<|MERGE_RESOLUTION|>--- conflicted
+++ resolved
@@ -61,7 +61,7 @@
 		for (k in mg.signposts) {
 			var signpost = mg.signposts[k];
 			for (i in signpost.connects) {
-				signpost.connects[i] = prepConnect(signpost.connects[i]);
+				signpost.connects[i] = utils.prepConnect(signpost.connects[i]);
 				// remove links to unavailable locations:
 				if (!pers.exists(signpost.connects[i].street_tsid)) {
 					log.info('%s: removing unavailable signpost connect %s',
@@ -74,7 +74,7 @@
 			var door = mg.doors[k];
 			if(door.connect.target != null)
 			{
-				door.connect = prepConnect(door.connect);
+				door.connect = utils.prepConnect(door.connect);
 				// remove links to unavailable locations:
 				if (!pers.exists(door.connect.street_tsid)) {
 					log.info('%s: removing unavailable door connect %s',
@@ -85,19 +85,6 @@
 		}
 	}
 };
-
-
-function prepConnect(conn) {
-	var ret = utils.shallowCopy(conn);
-	if (conn.target) {
-		ret.target = conn.target;  // may be non-enumerable (when prepConnect used more than once)
-		ret.label = conn.target.label;
-		ret.street_tsid = conn.target.tsid;
-	}
-	// client does not need/want target, only GSJS:
-	utils.makeNonEnumerable(ret, 'target');
-	return ret;
-}
 
 
 /**
@@ -196,11 +183,9 @@
 	return Location.prototype.TSID_INITIAL + this.tsid.slice(1);
 };
 
-<<<<<<< HEAD
 Geo.prototype.copyGeometryData = function copyGeometryData(geometry){
 	this.copyProps(geometry, ['tsid', 'id', 'label']);
 }
-=======
 
 /**
  * Gets the closest platform point directly above or below the given
@@ -250,4 +235,15 @@
 	}
 	return ret;
 };
->>>>>>> d25d2611
+
+Geo.prototype.fromJson = function fromJson(data) {
+	for (var key in data.dynamic) {
+		this[key] = data.dynamic[key];
+	}
+	for (var key in data) {
+		if (key !== 'dynamic') {
+			this[key] = data[key];
+		}
+	}
+	//TODO: make (some of) these non-enumerable (those that the client doesn't need/want)? -> would need to make pers layer explicitly aware of those properties then, though
+};