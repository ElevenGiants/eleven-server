'use strict';

module.exports = Location;


var assert = require('assert');
var config = require('config');
var GameObject = require('model/GameObject');
var Geo = require('model/Geo');
var Bag = require('model/Bag');
var IdObjRefMap = require('model/IdObjRefMap');
var OrderedHash = require('model/OrderedHash');
var pers = require('data/pers');
var RC = require('data/RequestContext');
var rpc = require('data/rpc');
var util = require('util');
var utils = require('utils');


util.inherits(Location, GameObject);
Location.prototype.TSID_INITIAL = 'L';


/**
 * Generic constructor for both instantiating an existing location
 * (from JSON data), and creating a new location.
 *
 * @param {object} [data] initialization values (properties are
 *        shallow-copied into the location object)
 * @param {Geo} [geo] geometry data (optional, for testing); if
 *        `undefined`, the respective `Geo` object is loaded from
 *        persistence
 * @constructor
 * @augments GameObject
 * @mixes LocationApi
 */
function Location(data, geo) {
	data = data || {};
	if (!data.tsid) {
		if (geo) {
			data.tsid = geo.getLocTsid();
		}
		else {
			data.tsid = rpc.makeLocalTsid(Location.prototype.TSID_INITIAL);
		}
	}
	Location.super_.call(this, data);
	// initialize items and players, convert to IdObjRefMap
	if (!this.players || this.players instanceof Array) {
		this.players = utils.arrayToHash(this.players);
	}
	this.players = new IdObjRefMap(this.players);
	if (!this.items || this.items instanceof Array) {
		this.items = utils.arrayToHash(this.items);
	}
	this.items = new IdObjRefMap(this.items);
	// convert neighbor list to OrderedHash
	if (this.neighbors) {
		this.neighbors = new OrderedHash(this.neighbors);
	}
	// initialize geometry
	utils.addNonEnumerable(this, 'geometry');
	utils.addNonEnumerable(this, 'clientGeometry');
	utils.addNonEnumerable(this, 'geo');
	var geoData = geo || pers.get(this.getGeoTsid(), true);
	assert(typeof geoData === 'object', 'no geometry data for ' + this);
	this.updateGeo(geoData);
	// periodically check whether location can be released from memory
	var unloadInt = config.get('pers:locUnloadInt', null);
	if (unloadInt && rpc.isLocal(this)) {
		this.setGsTimer({fname: 'checkUnload', delay: unloadInt, interval: true,
			internal: true});
	}
}

utils.copyProps(require('model/LocationApi').prototype, Location.prototype);


// dummy property just so we can more easily "inherit" some functions from Bag
Object.defineProperty(Location.prototype, 'hiddenItems', {
	get: function get() {
		return {};
	},
});


// define activePlayers property as read-only alias for players
Object.defineProperty(Location.prototype, 'activePlayers', {
	get: function get() {
		return this.players;
	},
});


/**
 * Creates a new `Location` instance and adds it to persistence.
 *
 * @param {object} [data] additional properties
 * @returns {object} a `Location` instance wrapped in a {@link
 * module:data/persProxy|persistence proxy}
 */
Location.create = function create(data) {
	data = data || {};
	if(data.geo)
		data.tsid = data.geo.getLocTsid();
	data.class_tsid = data.class_tsid || 'town';
	return pers.create(Location, data);
};


/**
 * Schedules this location, its geometry object and all items in it for
 * deletion after the current request.
 */
Location.prototype.del = function del() {
	assert(Object.keys(this.players).length === 0, 'there are people here!');
	for (var k in this.items) {
		this.items[k].del();
	}
	this.geometry.del();
	Location.super_.prototype.del.call(this);
};


/**
 * Adds a player to the list of players in this location and calls
 * various GSJS "onEnter" event handlers.
 *
 * @param {Player} player the player to add
 */
Location.prototype.addPlayer = function addPlayer(player) {
	this.players[player.tsid] = player;
	if (this.onPlayerEnter) {
		this.onPlayerEnter(player);
	}
	for (var k in this.items) {
		var it = this.items[k];
		if (it.onPlayerEnter) {
			try {
				it.onPlayerEnter(player);
			}
			catch (e) {
				log.error(e, 'error in %s.onPlayerEnter handler', it);
			}
		}
	}
};


/**
 * Removes a player from the list of players in this location and
 * calls various GSJS "onExit" event handlers. If after that the
 * location is empty (no other players remaining), it is unloaded
 * from memory (including everything in it).
 *
 * @param {Player} player the player to remove
 * @param {Location} [newLoc] the location the player is moving to
 *        (`undefined` during logout)
 */
Location.prototype.removePlayer = function removePlayer(player, newLoc) {
	delete this.players[player.tsid];
	if (this.onPlayerExit) {
		this.onPlayerExit(player, newLoc);
	}
	for (var k in this.items) {
		var it = this.items[k];
		if (it.onPlayerExit) {
			try {
				it.onPlayerExit(player);
			}
			catch (e) {
				log.error(e, 'error in %s.onPlayerExit handler', it);
			}
		}
	}
};


/**
 * Checks whether it is possible to unload the location, and does so
 * if it is (called by an interval set up in the constructor).
 * @private
 */
Location.prototype.checkUnload = function checkUnload() {
	// trivial heuristic for now - may become more complex in the future
	// (e.g. minimum empty period before unloading)
	if (this.players.length === 0) {
		this.unload();
	}
};


/**
 * Schedules the location (including geometry) and all contained items
 * for removal from memory at the end of the current request.
 */
Location.prototype.unload = function unload() {
	log.info('%s.unload', this);
	var rc = RC.getContext();
	var items = this.getAllItems();
	for (var k in items) {
		rc.setUnload(items[k]);
	}
	rc.setUnload(this.geometry);
	rc.setUnload(this);
};


/**
 * Gets the TSID of the {@link Geo} object for this location.
 *
 * @returns {string} TSID of the corresponding {@link Geo} object
 */
Location.prototype.getGeoTsid = function getGeoTsid() {
	return Geo.prototype.TSID_INITIAL + this.tsid.slice(1);
};


/**
 * Creates a processed shallow copy of this location, prepared for
 * serialization.
 *
 * @see {@link GameObject#serialize|GameObject.serialize}
 */
Location.prototype.serialize = function serialize() {
	var ret = Location.super_.prototype.serialize.call(this);
	ret.items = utils.hashToArray(ret.items);
	ret.players = utils.hashToArray(ret.players);
	return ret;
};


/**
 * (Re)initializes the geometry data (see {@link Geo#prepConnects})
 * and updates the `clientGeometry` and `geo` properties. Should be
 * called after any geometry change.
 *
 * @param {Geo} [data] new/changed geometry data; if `undefined`,
 *        operates on the existing `Geo` object
 */
Location.prototype.updateGeo = function updateGeo(data) {
	log.debug('%s.updateGeo', this);
	// optional parameter handling
	if (!data) data = this.geometry;
	this.geometry = data;
	// workaround for GSJS functions that replace the whole geometry property
	if (!(this.geometry instanceof Geo)) {
		this.geometry.tsid = this.getGeoTsid();  // make sure new data does not have a template TSID
		this.geometry = Geo.create(this.geometry);
	}
	// process connects for GSJS
	this.geometry.prepConnects();
	// initialize/update clientGeometry and geo properties
	this.clientGeometry = this.geometry.getClientGeo(this);
	this.geo = this.geometry.getGeo();
};


/**
 * Creates a change data record for the given item and queues it to be
 * sent with the next outgoing message to each client of a player in
 * the location. See {@link Player#queueChanges} for details.
 *
 * @param {Item} item the changed/changing item
 * @param {boolean} [removed] if `true`, queues a *removal* change
 * @param {boolean} [compact] if `true`, queues a *short* change record
 *        (only coordinates and state, for NPC movement)
 */
Location.prototype.queueChanges = function queueChanges(item, removed, compact) {
	for (var tsid in this.players) {
		this.players[tsid].queueChanges(item, removed, compact);
	}
};


/**
 * Adds an announcement to the announcements queue for all players in
 * the location.
 *
 * @param {object} annc announcement data
 * @param {Player} [skipPlayer] announcement is **not** queued for this
 *        player
 */
Location.prototype.queueAnnc = function queueAnnc(annc, skipPlayer) {
	for (var tsid in this.players) {
		if (!skipPlayer || tsid !== skipPlayer.tsid) {
			this.players[tsid].queueAnnc(annc);
		}
	}
};


/**
 * Sends a message to all players in this location (except those in the
 * optional exclusion parameter).
 *
 * @param {object} msg the message to send; must not contain anything
 *        that cannot be encoded in AMF3 (e.g. circular references)
 * @param {boolean} [skipChanges] if `true`, queued property and item
 *        changes are **not** included
 * @param {object|array|string|Player} exclude players **not** to send
 *        the message to; may be either a single `Player` instance or
 *        TSID, an object with player TSIDs as keys, or an array of
 *        TSIDs or `Player`s
 */
Location.prototype.send = function send(msg, skipChanges, exclude) {
	var excl = utils.playersArgToList(exclude);
	for (var tsid in this.players) {
		if (excl.indexOf(tsid) === -1) {
			var p = this.players[tsid];
			if (p.location && p.location.tsid !== this.tsid) {
				log.warn('removing stale player %s from %s', p, this);
				delete this.players[tsid];
			}
			else {
				p.send(msg, skipChanges);
			}
		}
	}
};


/**
 * Sends a special message to all players in the location that includes
 * all currently queued up announcements and changes.
 */
Location.prototype.flush = function flush() {
	for (var tsid in this.players) {
		this.players[tsid].send({type: 'location_event'}, false, true);
	}
};


/**
 * Puts the item into the location at the given position, merging it
 * with existing nearby items of the same class.
 *
 * @param {Item} item the item to place
 * @param {number} x x coordinate of the item's position
 * @param {number} y y coordinate of the item's position
 * @param {boolean} [noMerge] if `true`, item will **not** be merged
 *        with other nearby items
 */
Location.prototype.addItem = function addItem(item, x, y, noMerge) {
	item.setContainer(this, x, y);
	//TODO: merging
};


/**
 * Recursively collects the items in this location, adding them to a
 * flat data structure with TSID "paths" as keys (see {@link
 * Bag#getAllItems} for an example).
 *
 * @returns {object} a hash with all items in the location
 */
Location.prototype.getAllItems = Bag.prototype.getAllItems;


/**
 * Gets a list of items of a particular type in this location.
 *
 * @param {string} classTsid item class ID to filter for
 * @returns {object} found matching items (with TSIDs as keys)
 */
Location.prototype.getClassItems = Bag.prototype.getClassItems;


/**
 * Retrieves an item in the location by path.
 *
 * @param {string} path a path string pointing to an item in this
 *        location (like "B1/B2/I3")
 * @returns {Item|null} the requested item, or `null` if not found
 */
Location.prototype.getPath = function getPath(path) {
<<<<<<< HEAD
	return this.getAllItems()[path] || null;
};

Location.prototype.copyLocation = function copyLocation(label, moteId, hubId, is_instance, alt_class_tsid, custom_tsid){
	var data = {};
	if(custom_tsid) data.tsid = 'G' + custom_tsid.slice(1);
	var newGeo = Geo.create(data);
	newGeo.copyGeometryData(this.geometry);
	//newGeo = pers.write(newGeo);
	log.warn('Copied Geo tsid: %s', newGeo.tsid);

	data = {};
	data.geo = newGeo;
	if(!alt_class_tsid) data.class_tsid = this.class_tsid;
	var newLoc = Location.create(data);
	log.warn('Copied Loc tsid: %s', newLoc.tsid);
	log.warn('Before copyLocationData');
	newLoc.copyLocationData(this);
	log.warn('After copyLocationData');
	newLoc.label = label;
	newLoc.moteid = moteId;
	newLoc.hubid = hubId;
	newLoc.is_instance = is_instance;
 	//newLoc = pers.write(newLoc);
	log.warn('Before updateGeo');
	newLoc.updateGeo(newGeo);
	log.warn('After updateGeo');

	//copy items TODO

	newLoc.onCreateAsCopyOf(this);
	return newLoc;
};

Location.prototype.copyLocationData = function copyLocationData(location){
	this.copyProps(location, ['tsid', 'id', 'class_tsid', 'class_id', 'instances',
	 'playsers', 'activePlayers']);

};

Location.prototype.processGeometryUpdate = function processGeometryUpdate(){
	if (!(this.geometry instanceof GameObject)) {
		// replace the entire geometry object
		var data = this.geometry;
		data.tsid = 'G' + this.tsid.slice(1);  // make sure new data does not have a template TSID
		var geo = pers.get(data.tsid);  // get the old geo object...
		geo.fromJson(data);  // ...and update it with new data
		this.geometry = geo;
	}
	this.updateGeometry(this.geometry);
};

Location.prototype.updateGeometry = function updateGeometry(data) {
	log.debug('%s.updateGeometry', this);
	this.geometry = data;
	// create "clientGeometry"
	this.clientGeometry = utils.shallowCopy(this.geometry);
	this.clientGeometry.tsid = this.tsid;  // client expects location TSID here
	this.clientGeometry.label = this.label;  // some geos have different labels
	var cgeo = this.clientGeometry;
	// adjust connect (doors, signposts) proxies for client, without modifying original geometry object
	cgeo.layers = utils.shallowCopy(data.layers);
	cgeo.layers.middleground = utils.shallowCopy(data.layers.middleground);
	cgeo.layers.middleground.signposts = utils.shallowCopy(data.layers.middleground.signposts);
	//TODO: should probably use location.prototype.prep_geometry instead of this:
	for (var i in cgeo.layers.middleground.signposts) {
		cgeo.layers.middleground.signposts[i] = utils.shallowCopy(data.layers.middleground.signposts[i]);
		var signpost = cgeo.layers.middleground.signposts[i];
		var connects = signpost.connects;
		signpost.connects = {};
		for (var j in connects) {
			signpost.connects[j] = prepConnect(connects[j]);
		}
	}
	cgeo.layers.middleground.doors = utils.shallowCopy(data.layers.middleground.doors);
	for (var i in cgeo.layers.middleground.doors) {
		cgeo.layers.middleground.doors[i] = utils.shallowCopy(data.layers.middleground.doors[i]);
		var door = cgeo.layers.middleground.doors[i];
		door.connect = prepConnect(door.connect);
	}
	// create "geo" (only specific fields)
	this.geo = {};
	this.geo.l = this.geometry.l;
	this.geo.r = this.geometry.r;
	this.geo.t = this.geometry.t;
	this.geo.b = this.geometry.b;
	this.geo.ground_y = this.geometry.ground_y;
	this.geo.swf_file = this.geometry.swf_file;
	this.geo.signposts = this.clientGeometry.layers.middleground.signposts;
	this.geo.doors = this.clientGeometry.layers.middleground.doors;
	this.geo.sources = this.geometry.sources;
};

function prepConnect(conn) {
	var ret = utils.shallowCopy(conn);
	if (conn.target) {
		ret.target = conn.target;  // may be non-enumerable (when prepConnect used more than once)
		ret.label = conn.target.label;
		ret.street_tsid = conn.target.tsid;
	}
	// client does not need/want target, only GSJS:
	utils.makeNonEnumerable(ret, 'target');
=======
	return this.getAllItems(true)[path] || null;
};


/**
 * Announces an item state change to all other items in the location.
 *
 * @param {Item} item the item whose state has changed
 */
Location.prototype.sendItemStateChange = function sendItemStateChange(item) {
	for (var k in this.items) {
		if (this.items[k] !== item && this.items[k].onContainerItemStateChanged) {
			this.items[k].onContainerItemStateChanged(item);
		}
	}
};


/**
 * Retrieves a list of items or players in a given radius around a
 * point in the location. Optionally returns the results in an array
 * sorted by distance.
 *
 * @param {number} x x coordinate to search around
 * @param {number} y y coordinate to search around
 * @param {number} r radius to consider (in px)
 * @param {boolean} [players] if `true`, find players (items otherwise)
 * @param {boolean} [sort] sort the returned objects by distance from
 *        the given point if `true`
 * @returns {object|array} either a hash of the found players or items
 *          (if `sort` is falsy), or an array sorted by distance
 *          including additional info, with the following structure:
 * ```
 * [
 *     {pc: [human#PA9S7UKB6ND2IKB], dist: 126.06, x: 780, y: -97},
 *     {pc: [human#P1KUXVLVASKLUJ8], dist: 234.7, x: 951, y: -12},
 *     ...
 * ]```
 */
Location.prototype.getInRadius = function getInRadius(x, y, r, players, sort) {
	var targets = players ? this.players : this.items;
	var ret = sort ? [] : {};
	for (var k in targets) {
		var t = targets[k];
		// approximate first (to only calculate sqrt when necessary)
		var dist = (x - t.x) * (x - t.x) + (y - t.y) * (y - t.y);
		if (dist > r * r) continue;
		dist = Math.sqrt(dist);
		if (dist <= r) {
			if (sort) {
				ret.push({pc: t, dist: dist, x: t.x, y: t.y});
			}
			else {
				ret[t.tsid] = t;
			}
		}
	}
	if (sort) {
		ret.sort(function compare(a, b) {
			return a.dist - b.dist;
		});
	}
>>>>>>> d25d2611
	return ret;
};<|MERGE_RESOLUTION|>--- conflicted
+++ resolved
@@ -244,7 +244,7 @@
 	if (!data) data = this.geometry;
 	this.geometry = data;
 	// workaround for GSJS functions that replace the whole geometry property
-	if (!(this.geometry instanceof Geo)) {
+	if (!(utils.isGeo(this.geometry))) {
 		this.geometry.tsid = this.getGeoTsid();  // make sure new data does not have a template TSID
 		this.geometry = Geo.create(this.geometry);
 	}
@@ -374,38 +374,98 @@
  * @returns {Item|null} the requested item, or `null` if not found
  */
 Location.prototype.getPath = function getPath(path) {
-<<<<<<< HEAD
-	return this.getAllItems()[path] || null;
+	return this.getAllItems(true)[path] || null;
+};
+
+
+/**
+ * Announces an item state change to all other items in the location.
+ *
+ * @param {Item} item the item whose state has changed
+ */
+Location.prototype.sendItemStateChange = function sendItemStateChange(item) {
+	for (var k in this.items) {
+		if (this.items[k] !== item && this.items[k].onContainerItemStateChanged) {
+			this.items[k].onContainerItemStateChanged(item);
+		}
+	}
+};
+
+
+/**
+ * Retrieves a list of items or players in a given radius around a
+ * point in the location. Optionally returns the results in an array
+ * sorted by distance.
+ *
+ * @param {number} x x coordinate to search around
+ * @param {number} y y coordinate to search around
+ * @param {number} r radius to consider (in px)
+ * @param {boolean} [players] if `true`, find players (items otherwise)
+ * @param {boolean} [sort] sort the returned objects by distance from
+ *        the given point if `true`
+ * @returns {object|array} either a hash of the found players or items
+ *          (if `sort` is falsy), or an array sorted by distance
+ *          including additional info, with the following structure:
+ * ```
+ * [
+ *     {pc: [human#PA9S7UKB6ND2IKB], dist: 126.06, x: 780, y: -97},
+ *     {pc: [human#P1KUXVLVASKLUJ8], dist: 234.7, x: 951, y: -12},
+ *     ...
+ * ]```
+ */
+Location.prototype.getInRadius = function getInRadius(x, y, r, players, sort) {
+	var targets = players ? this.players : this.items;
+	var ret = sort ? [] : {};
+	for (var k in targets) {
+		var t = targets[k];
+		// approximate first (to only calculate sqrt when necessary)
+		var dist = (x - t.x) * (x - t.x) + (y - t.y) * (y - t.y);
+		if (dist > r * r) continue;
+		dist = Math.sqrt(dist);
+		if (dist <= r) {
+			if (sort) {
+				ret.push({pc: t, dist: dist, x: t.x, y: t.y});
+			}
+			else {
+				ret[t.tsid] = t;
+			}
+		}
+	}
+	if (sort) {
+		ret.sort(function compare(a, b) {
+			return a.dist - b.dist;
+		});
+	}
+	return ret;
 };
 
 Location.prototype.copyLocation = function copyLocation(label, moteId, hubId, is_instance, alt_class_tsid, custom_tsid){
 	var data = {};
 	if(custom_tsid) data.tsid = 'G' + custom_tsid.slice(1);
 	var newGeo = Geo.create(data);
+ 	log.error('TSID of new Geo: %s', newGeo.tsid);
 	newGeo.copyGeometryData(this.geometry);
-	//newGeo = pers.write(newGeo);
-	log.warn('Copied Geo tsid: %s', newGeo.tsid);
+	//newGeo = pers.write(newGeo)
 
 	data = {};
 	data.geo = newGeo;
-	if(!alt_class_tsid) data.class_tsid = this.class_tsid;
+	if(!alt_class_tsid) alt_class_tsid = this.class_tsid;
+	data.class_tsid = alt_class_tsid;
 	var newLoc = Location.create(data);
-	log.warn('Copied Loc tsid: %s', newLoc.tsid);
-	log.warn('Before copyLocationData');
 	newLoc.copyLocationData(this);
-	log.warn('After copyLocationData');
 	newLoc.label = label;
 	newLoc.moteid = moteId;
 	newLoc.hubid = hubId;
 	newLoc.is_instance = is_instance;
  	//newLoc = pers.write(newLoc);
-	log.warn('Before updateGeo');
+ 	//log.error('Create geo instance of Geo: %s', (newGeo instanceof Geo));
 	newLoc.updateGeo(newGeo);
-	log.warn('After updateGeo');
 
 	//copy items TODO
 
 	newLoc.onCreateAsCopyOf(this);
+	//log.error('Class of new Location: %s', newLoc.class_tsid);
+	//log.error('Location has pols_setOwnable: %s', newLoc.pols_setOwnable);
 	return newLoc;
 };
 
@@ -446,14 +506,14 @@
 		var connects = signpost.connects;
 		signpost.connects = {};
 		for (var j in connects) {
-			signpost.connects[j] = prepConnect(connects[j]);
+			signpost.connects[j] = utils.prepConnect(connects[j]);
 		}
 	}
 	cgeo.layers.middleground.doors = utils.shallowCopy(data.layers.middleground.doors);
 	for (var i in cgeo.layers.middleground.doors) {
 		cgeo.layers.middleground.doors[i] = utils.shallowCopy(data.layers.middleground.doors[i]);
 		var door = cgeo.layers.middleground.doors[i];
-		door.connect = prepConnect(door.connect);
+		door.connect = utils.prepConnect(door.connect);
 	}
 	// create "geo" (only specific fields)
 	this.geo = {};
@@ -466,80 +526,4 @@
 	this.geo.signposts = this.clientGeometry.layers.middleground.signposts;
 	this.geo.doors = this.clientGeometry.layers.middleground.doors;
 	this.geo.sources = this.geometry.sources;
-};
-
-function prepConnect(conn) {
-	var ret = utils.shallowCopy(conn);
-	if (conn.target) {
-		ret.target = conn.target;  // may be non-enumerable (when prepConnect used more than once)
-		ret.label = conn.target.label;
-		ret.street_tsid = conn.target.tsid;
-	}
-	// client does not need/want target, only GSJS:
-	utils.makeNonEnumerable(ret, 'target');
-=======
-	return this.getAllItems(true)[path] || null;
-};
-
-
-/**
- * Announces an item state change to all other items in the location.
- *
- * @param {Item} item the item whose state has changed
- */
-Location.prototype.sendItemStateChange = function sendItemStateChange(item) {
-	for (var k in this.items) {
-		if (this.items[k] !== item && this.items[k].onContainerItemStateChanged) {
-			this.items[k].onContainerItemStateChanged(item);
-		}
-	}
-};
-
-
-/**
- * Retrieves a list of items or players in a given radius around a
- * point in the location. Optionally returns the results in an array
- * sorted by distance.
- *
- * @param {number} x x coordinate to search around
- * @param {number} y y coordinate to search around
- * @param {number} r radius to consider (in px)
- * @param {boolean} [players] if `true`, find players (items otherwise)
- * @param {boolean} [sort] sort the returned objects by distance from
- *        the given point if `true`
- * @returns {object|array} either a hash of the found players or items
- *          (if `sort` is falsy), or an array sorted by distance
- *          including additional info, with the following structure:
- * ```
- * [
- *     {pc: [human#PA9S7UKB6ND2IKB], dist: 126.06, x: 780, y: -97},
- *     {pc: [human#P1KUXVLVASKLUJ8], dist: 234.7, x: 951, y: -12},
- *     ...
- * ]```
- */
-Location.prototype.getInRadius = function getInRadius(x, y, r, players, sort) {
-	var targets = players ? this.players : this.items;
-	var ret = sort ? [] : {};
-	for (var k in targets) {
-		var t = targets[k];
-		// approximate first (to only calculate sqrt when necessary)
-		var dist = (x - t.x) * (x - t.x) + (y - t.y) * (y - t.y);
-		if (dist > r * r) continue;
-		dist = Math.sqrt(dist);
-		if (dist <= r) {
-			if (sort) {
-				ret.push({pc: t, dist: dist, x: t.x, y: t.y});
-			}
-			else {
-				ret[t.tsid] = t;
-			}
-		}
-	}
-	if (sort) {
-		ret.sort(function compare(a, b) {
-			return a.dist - b.dist;
-		});
-	}
->>>>>>> d25d2611
-	return ret;
 };