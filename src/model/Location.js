--- conflicted
+++ resolved
@@ -445,7 +445,6 @@
 	return ret;
 };
 
-<<<<<<< HEAD
 /*jshint -W072 */  // suppress "too many parameters" warning (API function following the spec)
 Location.prototype.copyLocation = function copyLocation(label, moteId, hubId,
 	isInstance, altClassTsid) {
@@ -459,13 +458,8 @@
 	data.class_tsid = altClassTsid;
 	var newLoc = Location.create(data);
 	newLoc.copyLocationData(this);
-	console.log("original label: " + this.label);
-	console.log("label: " + label);
-	//newLoc.label = 'test';
-	//console.log("location label: " + newLoc.label);
 	delete newLoc.label;
 	newLoc.label = label;
-	console.log("location label: " + newLoc.label);
 	newLoc.moteid = moteId;
 	newLoc.hubid = hubId;
 	newLoc.is_instance = isInstance;
@@ -477,7 +471,7 @@
 		var newItem = api.apiNewItemStack(srcItem.class_tsid, srcItem.count);
 		newItem.copyProps(srcItem, ['tsid', 'class_tsid', 'count', 'tcont',
 				'pcont', 'container']);
-		newItem.setContainer(newLoc);
+		newItem.setContainer(newLoc, srcItem.x, srcItem.y, srcItem.is_hidden);
 		newLoc.items[newItem.tsid] = newItem;
 	}
 
@@ -550,7 +544,7 @@
 	this.geo.signposts = this.clientGeometry.layers.middleground.signposts;
 	this.geo.doors = this.clientGeometry.layers.middleground.doors;
 	this.geo.sources = this.geometry.sources;
-=======
+};
 
 /**
  * Find the closest item to the given position in this location.
@@ -588,5 +582,4 @@
 		}
 	}
 	return found;
->>>>>>> b599c587
 };