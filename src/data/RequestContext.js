'use strict';

module.exports = RequestContext;


var assert = require('assert');
var util = require('util');
var wait = require('wait.for');
var Fiber = require('wait.for/node_modules/fibers');
var pers = require('data/pers');
var utils = require('utils');


/**
 * Provides functionality to process requests (e.g. from game clients,
 * the HTTP API or remote game servers) within a dedicated context
 * using {@link https://github.com/laverdet/node-fibers|Fibers}.
 * Request handler functions are wrapped in the context with the
 * {@link RequestContext#run|run} function, and can then access
 * request-local data structures through properties and methods of the
 * `RequestContext` instance.
 *
 * In addition, the Fiber context enables all wrapped code to use
 * Fibers-based features like {@link
 * https://github.com/luciotato/waitfor|wait.for}.
 *
 * @param {string} [logtag] short text describing the nature or type of
 *        the request (just for logging)
 * @param {GameObject|string} [owner] game object on whose behalf the
 *        request is executed (commonly a {@link Player}), or its TSID
 *        (just for logging)
 * @param {Session} [session] client session where the request
 *        originated (if applicable)
 *
 * @constructor
 */
function RequestContext(logtag, owner, session) {
	this.logtag = logtag;
	this.owner = owner;
	this.session = session;
	// request-local game object cache
	this.cache = {};
	// objects scheduled for unloading after current request
	this.unload = {};
	// post-request-and-persistence callback (see setPostPersCallback)
	this.postPersCallback = null;
	this.bypassRPC = false;
}


/**
 * Runs a request processing function in its own context, providing
 * request-local exception handling and Fibers-based functionality
 * (can be used anywhere within `func`).
 *
 * @param {function} func function to run in request context
 * @param {function} [callback]
 * ```
 * callback(error, result)
 * ```
 * for request processing errors and getting back the function result
 * (if not specified, exceptions will not be caught, and the function
 * result is lost)
 * @param {boolean} [waitPers] if `true`, wait for persistence
 *        operations to finish before invoking callback
 */
RequestContext.prototype.run = function run(func, callback, waitPers) {
	callback = callback || function defaultCallback(err, res) {
		if (err) throw err;
	};
	//jscs:disable safeContextKeyword
	var rc = this;
	//jscs:enable safeContextKeyword
	var tag = util.format('%s/%s/%s', func.name, rc.owner, rc.logtag);
	wait.launchFiber(function rcFiber() {
		var res = null;
		try {
			Fiber.current.rc = rc;
			// call function in fiber context
			res = func();
			log.debug('finished %s', tag);
		}
		catch (err) {
			/*jshint -W030 */  // trigger prepareStackTrace (parts of the trace might not be available outside the RC)
			err.stack;
			/*jshint +W030 */
			return callback(err);
		}
		// persist modified objects
		pers.postRequestProc(rc.unload, tag, function done() {
			// invoke special post-persistence callback if there is one
			if (typeof rc.postPersCallback === 'function') {
				rc.postPersCallback();
			}
			// continue with "regular" request context callback
			if (waitPers) {
				return callback(null, res);
			}
		});
		// if we don't have to wait for the persistence operations, continue
		// with request context callback right away
		if (!waitPers) {
			return callback(null, res);
		}
	});
};


/**
 * Returns the currently active request context.
 *
 * @param {boolean} [relaxed] if `true`, does **not** throw an Error
 *        when there is no context
 * @returns {RequestContext} the current request context
 * @throws {AssertionError} when called outside a request scope (and
 *         `relaxed` is not `true`)
 *
 * @static
 */
RequestContext.getContext = function getContext(relaxed) {
	if (!relaxed) {
		assert(Fiber.current !== undefined, 'no request context');
	}
	return Fiber.current ? Fiber.current.rc : undefined;
};


/**
 * Class method for serializing the `rc` field in bunyan log calls.
 *
 * @see {@link https://github.com/trentm/node-bunyan#serializers}
 * @static
 * @private
 */
RequestContext.logSerialize = function logSerialize(rc) {
	var ret = {};
	if (rc.logtag) ret.logtag = rc.logtag;
	if (rc.owner) ret.owner = '' + rc.owner;
	return ret;
};


/**
<<<<<<< HEAD
=======
 * Flags the given (existing/not newly created) game object as dirty, causing it
 * to be written to persistent storage at the end of the current request. Does
 * nothing when called without an active request context.
 *
 * @param {GameObject} obj the modified game object
 */
RequestContext.setDirty = function setDirty(obj) {
	var rc = RequestContext.getContext(true);
	if (rc) rc.setDirty(obj);
};


/**
 * Flags the given game object as dirty, causing it to be written to
 * persistent storage at the end of the current request (if the request
 * finishes successfully). Can only be called from within a request
 * (see {@link RequestContext#run|run}).
 *
 * @param {GameObject} obj the new or updated object
 * @param {boolean} [added] `true` if `obj` is a newly created object
 */
RequestContext.prototype.setDirty = function setDirty(obj, added) {
	if (added) {
		this.added[obj.tsid] = obj;
	}
	else if (!(obj.tsid in this.added)) {
		this.dirty[obj.tsid] = obj;
	}
};


/**
>>>>>>> 87d4f30a
 * Schedules a game object for unloading from the live object cache at
 * the end of the current request. Can only be called from within a
 * request (see {@link RequestContext#run|run}).
 *
 * @param {GameObject} obj
 */
RequestContext.prototype.setUnload = function setUnload(obj) {
	utils.addNonEnumerable(obj, 'stale', true);
	this.unload[obj.tsid] = obj;
};


/**
 * Schedules a function to be called after a request has been processed
 * successfully, **and** the resulting changes have been written to
 * persistence. If request processing fails, the function will not be
 * called.
 *
 * @param {function} callback called after request processing and the
 *        resulting persistence; no arguments
 */
RequestContext.prototype.setPostPersCallback = function setPostPersCallback(callback) {
	this.postPersCallback = callback;
};<|MERGE_RESOLUTION|>--- conflicted
+++ resolved
@@ -141,8 +141,6 @@
 
 
 /**
-<<<<<<< HEAD
-=======
  * Flags the given (existing/not newly created) game object as dirty, causing it
  * to be written to persistent storage at the end of the current request. Does
  * nothing when called without an active request context.
@@ -175,7 +173,6 @@
 
 
 /**
->>>>>>> 87d4f30a
  * Schedules a game object for unloading from the live object cache at
  * the end of the current request. Can only be called from within a
  * request (see {@link RequestContext#run|run}).
