'use strict';

module.exports = RequestContext;


var assert = require('assert');
var util = require('util');
var wait = require('wait.for');
var Fiber = require('wait.for/node_modules/fibers');
var pers = require('data/pers');


/**
 * Provides functionality to process requests (e.g. from game clients,
 * the HTTP API or remote game servers) within a dedicated context
 * using {@link https://github.com/laverdet/node-fibers|Fibers}.
 * Request handler functions are wrapped in the context with the
 * {@link RequestContext#run|run} function, and can then access
 * request-local data structures through properties and methods of the
 * `RequestContext` instance.
 *
 * In addition, the Fiber context enables all wrapped code to use
 * Fibers-based features like {@link
 * https://github.com/luciotato/waitfor|wait.for}.
 *
 * @param {string} [tag] short text describing the nature or type of the request
 *        (should uniquely identify the request within a client session)
 * @param {GameObject|string} [owner] game object in whose queue the
 *        request is executed (commonly a {@link Location} or {@link
 *        Group}), respecively their TSID (just for logging)
 * @param {Session} [session] client session where the request
 *        originated (if applicable)
 *
 * @constructor
 */
function RequestContext(tag, owner, session) {
	this.tag = tag;
	this.owner = owner;
	this.session = session;
	// request-local game object cache
	this.cache = {};
	// dirty object collector for persistence
	this.dirty = {};
	// objects scheduled for unloading after current request
	this.unload = {};
}


/**
 * Runs a request processing function in its own context, providing
 * request-local persistence and exception handling. Fibers-based
 * functionality can be used anywhere within `func`.
 *
 * If the function finishes successfully, modified game objects that were
 * **explicitly** flagged as dirty are persisted (see
 * {@link RequestContext#setDirty|setDirty}).
 *
 * @param {function} func function to run in request context
 * @param {function} [callback]
 * ```
 * callback(error, result)
 * ```
 * for request processing errors and getting back the function result
 * (if not specified, exceptions will not be caught, and the function
 * result is lost)
 * @param {boolean} [waitPers] if `true`, wait for persistence
 *        operations to finish before invoking callback
 */
RequestContext.prototype.run = function run(func, callback, waitPers) {
	callback = callback || function defaultCallback(err, res) {
		if (err) throw err;
	};
	//jscs:disable safeContextKeyword
	var rc = this;
	//jscs:enable safeContextKeyword
	var logtag = util.format('%s/%s', rc.owner, rc.tag);
	wait.launchFiber(function rcFiber() {
		var res = null;
		try {
			Fiber.current.rc = rc;
			// call function in fiber context
			res = func();
			log.debug('finished %s (%s dirty)', logtag, Object.keys(rc.dirty).length);
		}
		catch (err) {
			/*jshint -W030 */  // trigger prepareStackTrace (parts of the trace might not be available outside the RC)
			err.stack;
			/*jshint +W030 */
			return callback(err);
		}
		// persist modified objects
		pers.postRequestProc(rc.dirty, rc.unload, logtag, function done() {
			if (waitPers) {
				return callback(null, res);
			}
		});
		// if we don't have to wait for the persistence operations, continue
		// with request context callback right away
		if (!waitPers) {
			return callback(null, res);
		}
	});
};


/**
 * Returns the currently active request context.
 *
 * @param {boolean} [relaxed] if `true`, does **not** throw an Error
 *        when there is no context
 * @returns {RequestContext} the current request context
 * @throws {AssertionError} when called outside a request scope (and
 *         `relaxed` is not `true`)
 *
 * @static
 */
RequestContext.getContext = function getContext(relaxed) {
	if (!relaxed) {
		assert(Fiber.current !== undefined, 'no request context');
	}
	return Fiber.current ? Fiber.current.rc : undefined;
};


/**
 * Flags the given (existing/not newly created) game object as dirty, causing it
 * to be written to persistent storage at the end of the current request. Does
 * nothing when called without an active request context.
 *
 * @param {GameObject} obj the modified game object
 */
RequestContext.setDirty = function setDirty(obj) {
	var rc = RequestContext.getContext(true);
	if (rc) rc.setDirty(obj);
};


/**
 * Explicitly flags the given game object as dirty, causing it to be written to
 * persistent storage at the end of the current request (if the request finishes
 * successfully). Can only be called from within a request (see
 * {@link RequestContext#run|run}).
 *
 * @param {GameObject} obj the new or updated object
 */
RequestContext.prototype.setDirty = function setDirty(obj) {
	this.dirty[obj.tsid] = obj;
};


/**
 * Schedules a game object for unloading from the live object cache at
 * the end of the current request. Can only be called from within a
 * request (see {@link RequestContext#run|run}).
 *
 * @param {GameObject} obj
 */
RequestContext.prototype.setUnload = function setUnload(obj) {
	this.unload[obj.tsid] = obj;
<<<<<<< HEAD
};


/**
 * Schedules a function to be called after a request has been processed
 * successfully, **and** the resulting changes have been written to
 * persistence. If request processing fails, the function will not be
 * called.
 *
 * @param {function} callback called after request processing and the
 *        resulting persistence; no arguments
 */
RequestContext.prototype.setPostPersCallback = function setPostPersCallback(callback) {
	this.postPersCallback = callback;
};

/**
 * Used to avoid errors testing without a request context running.
 */
RequestContext.isOnRC = function isOnRC() {
	return Fiber.current !== undefined;
=======
>>>>>>> 301016e6
};<|MERGE_RESOLUTION|>--- conflicted
+++ resolved
@@ -157,7 +157,6 @@
  */
 RequestContext.prototype.setUnload = function setUnload(obj) {
 	this.unload[obj.tsid] = obj;
-<<<<<<< HEAD
 };
 
 
@@ -179,6 +178,4 @@
  */
 RequestContext.isOnRC = function isOnRC() {
 	return Fiber.current !== undefined;
-=======
->>>>>>> 301016e6
 };