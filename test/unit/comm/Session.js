'use strict';

var amf = require('node_amf_cc');
var config = require('config');
var Session = require('comm/Session');
var getDummySocket = require('../../helpers').getDummySocket;
var gsjsBridge = require('model/gsjsBridge');


var TEST_AMF3_MSG = ('0a 0b 01 09 74 79 70 65 06 09 74 65 73 74 0d 6d 73 67 ' +
	'5f 69 64 06 03 31 01').replace(/ /g, '');


function getTestSession(id, socket) {
	// creates a Session instance throwing errors (the regular error handler
	// obscures potential test errors, making debugging difficult)
	var ret = new Session(id, socket);
	ret.handleError = function (err) {
		throw err;
	};
	ret.dom.on('error', ret.handleError.bind(ret));
	return ret;
}


suite('Session', function () {

	suiteSetup(function () {
		gsjsBridge.reset({gsjsMain: {
			processMessage: function dummy() {},
		}});
	});

	suiteTeardown(function () {
		gsjsBridge.reset();
	});


	suite('ctor', function () {

		test('creates and adds new Session object', function () {
			var socket = getDummySocket();
			var s = getTestSession('test', socket);
			assert.isString(s.id);
			assert.isNumber(s.ts);
			assert.include(s.dom.members, socket);
		});
	});


	suite('onSocketClose', function () {

		test('is called when socket closes', function (done) {
			var socket = getDummySocket();
			var s = getTestSession('test', socket);
			s.on('close', function (arg) {
				assert.strictEqual(arg, s);
				done();
			});
			socket.emit('close');
		});
	});


	suite('onSocketData/handleData', function () {

		test('stores data in internal buffer and triggers message handler',
			function (done) {
			var socket = getDummySocket();
			var s = getTestSession('test', socket);
			s.checkForMessages = function () {
				assert.property(s, 'buffer');
				assert.strictEqual(s.buffer.toString(), 'asdf');
				done();
			};
			socket.write(new Buffer('asdf'));
		});

		test('concatenates consecutive data chunks', function (done) {
			var socket = getDummySocket();
			var s = getTestSession('test', socket);
			var i = 0;
			s.checkForMessages = function () {
				if (i === 0) i++;
				else if (i === 1) {
					assert.strictEqual(s.buffer.toString(), 'asdfghjk');
					done();
				}
			};
			socket.write(new Buffer('asdf'));
			socket.write(new Buffer('ghjk'));
		});
	});


	suite('handleError', function () {

		test('handles socket errors', function (done) {
			var socket = getDummySocket();
			socket.destroy = function () {
				// this should be called by the domain error handler
				done();
			};
			new Session('test', socket);
			socket.emit('error', new Error('ECONNRESET'));
		});

		test('handles errors in our code', function (done) {
			var socket = getDummySocket();
			socket.destroy = function () {
				// this should be called by the domain error handler
				done();
			};
			var s = new Session('test', socket);
			s.checkForMessages = function (msg) {
				throw new Error('something bad happened while processing a request');
			};
			// simulate incoming data
			socket.emit('data', 'crash!');
		});
	});


	suite('checkForMessages', function () {

		test('deserializes one message', function (done) {
			var s = getTestSession('test', getDummySocket());
			s.buffer = new Buffer(TEST_AMF3_MSG, 'hex');
			s.handleMessage = function (msg) {
				assert.deepEqual(msg, {type: 'test', msg_id: '1'});
				assert.notProperty(s, 'buffer');
				done();
			};
			s.checkForMessages();
		});

		test('deserializes multiple messages', function (done) {
			var s = getTestSession('test', getDummySocket());
			var buf = new Buffer(TEST_AMF3_MSG, 'hex');
			s.buffer = Buffer.concat([buf, buf]);
			var i = 0;
			s.handleMessage = function (msg) {
				assert.deepEqual(msg, {type: 'test', msg_id: '1'});
				if (++i === 2) {
					assert.notProperty(s, 'buffer');
					done();
				}
			};
			s.checkForMessages();
		});

		test('preserves trailing incomplete messages in buffer', function (done) {
			var s = getTestSession('test', getDummySocket());
			s.buffer = Buffer.concat([new Buffer(TEST_AMF3_MSG, 'hex'),
				new Buffer('foo')]);
			s.handleMessage = function (msg) {
				assert.deepEqual(msg, {type: 'test', msg_id: '1'});
				assert.strictEqual(s.buffer.toString(), 'foo');
				done();
			};
			s.checkForMessages();
		});

		test('fails on excessively large messages', function () {
			var s = getTestSession('test', getDummySocket());
			s.buffer = new Buffer(new Array(config.get('net:maxMsgSize') + 2).join('X'));
			assert.throw(s.checkForMessages.bind(s), Error);
		});
	});


	suite('handleMessage', function () {

		test('handles errors with request error handler', function (done) {
			var s = getTestSession('test', getDummySocket());
			s.processRequest = function () {
				throw new Error('boo');
			};
			s.handleAmfReqError = function (err, msg) {
				assert.strictEqual(err.message, 'boo');
				assert.strictEqual(msg.test, 'x');
				done();
			};
			s.handleMessage({test: 'x'});
		});
	});


	suite('preRequestProc', function () {

		test('handles ping request', function (done) {
			var s = getTestSession('test', getDummySocket());
			s.send = function (msg) {
				assert.strictEqual(msg.type, 'ping');
				assert.strictEqual(msg.msg_id, 12);
				assert.isTrue(msg.success);
				assert.closeTo(msg.ts * 1000, new Date().getTime(), 1000);
				done();
			};
			var res = s.preRequestProc({type: 'ping', msg_id: 12});
			assert.isTrue(res);
		});
	});


	suite('handleAmfReqError', function () {

		test('sends CLOSE message', function (done) {
			var s = getTestSession('test', getDummySocket());
			var actionSent;
			s.pc = {
				sendServerMsg: function (action) {
					actionSent = action;
				},
				isConnected: function () {
					return true;
				},
			};
			s.socket.destroy = function (msg) {
				assert.strictEqual(actionSent, 'CLOSE');
				done();
			};
			s.handleAmfReqError(new Error('foo'), {msg_id: 12, type: 'moo'});
		});

		test('does not send CLOSE message to offline player', function (done) {
			var s = getTestSession('test', getDummySocket());
			s.pc = {
				sendServerMsg: function () {
					throw new Error('should not be called');
				},
				isConnected: function () {
					return false;
				},
			};
			s.socket.destroy = done;
			s.handleAmfReqError(new Error('foo'));
		});
	});


	suite('send', function () {

		test('does its job', function (done) {
			var socket = getDummySocket();
			var s = getTestSession('test', socket);
			s.loggedIn = true;
			socket.write = function (data) {
				assert.strictEqual(data.toString('hex'), '0000001d0a0b0d4f626' +
					'a65637407666f6f06076261720d6d73675f696406033101');
				done();
			};
			s.send({foo: 'bar', msg_id: '1'});
		});

<<<<<<< HEAD
=======
		test('works with proxies', function (done) {
			var p = persProxy.makeProxy({
				a: [1, 2, 3],
				b: {giant: 'humbaba'},
			});
			var socket = getDummySocket();
			var s = getTestSession('test', socket);
			s.loggedIn = true;
			socket.write = function (data) {
				data = data.slice(4);  // snip length header
				var res = amf.deserialize(data.toString('binary')).value;
				assert.deepEqual(res, {
					a: [1, 2, 3],
					b: {giant: 'humbaba'},
				});
				done();
			};
			s.send(p);
		});

>>>>>>> 87d4f30a
		test('does not send non-login messages until login is complete',
			function (done) {
			var socket = getDummySocket();
			var s = getTestSession('test', socket);
			socket.write = function (data) {
				data = data.slice(4);  // snip length header
				var res = amf.deserialize(data.toString('binary')).value;
				assert.notStrictEqual(res.type, 'foo1');
				if (res.type === 'foo2') {
					done();
				}
			};
			s.send({type: 'foo1'});  // not sent
			s.send({type: 'relogin_end'});
			s.send({type: 'foo2'});  // sent
		});
	});
});<|MERGE_RESOLUTION|>--- conflicted
+++ resolved
@@ -253,8 +253,6 @@
 			s.send({foo: 'bar', msg_id: '1'});
 		});
 
-<<<<<<< HEAD
-=======
 		test('works with proxies', function (done) {
 			var p = persProxy.makeProxy({
 				a: [1, 2, 3],
@@ -275,7 +273,6 @@
 			s.send(p);
 		});
 
->>>>>>> 87d4f30a
 		test('does not send non-login messages until login is complete',
 			function (done) {
 			var socket = getDummySocket();
